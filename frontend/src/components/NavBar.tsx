--- conflicted
+++ resolved
@@ -11,18 +11,11 @@
             </div>
             <div className="navbar-center hidden lg:flex">
                 <ul className="menu menu-horizontal px-1">
-<<<<<<< HEAD
                     <li><Link to="/" className={location.pathname === '/' ? 'active' : ''}>Home</Link></li>
                     <li><a>Analysis</a></li>
                     <li><Link to="/news" className={location.pathname === '/news' ? 'active' : ''}>News</Link></li>
                     <li><a>About Us</a></li>
                     <li><a>Contact</a></li>
-=======
-                    <li><a className="text-xl">Home</a></li>
-                    <li><a className="text-xl">Analysis</a></li>
-                    <li><a className="text-xl">About Us</a></li>
-                    <li><a className="text-xl">Contact</a></li>
->>>>>>> 7a9adf51
                 </ul>
             </div>
             <div className="navbar-end">
