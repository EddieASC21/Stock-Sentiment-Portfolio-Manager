--- conflicted
+++ resolved
@@ -70,12 +70,11 @@
   color: white; 
 }
 
-<<<<<<< HEAD
 .bn-prime {
   background-color: #8B0000;
   color: white;
 }
-=======
+
 .people-grid {
   display: grid;
   grid-template-columns: repeat(3, 1fr);
@@ -152,4 +151,3 @@
   transition: opacity .3s ease-in;
 }
 
->>>>>>> 4a725a70
