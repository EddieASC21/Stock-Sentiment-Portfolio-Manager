--- conflicted
+++ resolved
@@ -9,10 +9,7 @@
 import SignUp from './components/SignUp';
 import ProfilePage from "./pages/ProfilePage"
 import SettingsPage from "./pages/SettingsPage"; 
-<<<<<<< HEAD
-=======
 import Contact from "./pages/Contact";
->>>>>>> 67860311
 import authUser from "./components/NavBar";
 import ContactPage from "./pages/ContactPage"; 
 
@@ -30,11 +27,7 @@
           <Route path="/signup" element={<SignUp />} />
           <Route path="/profile" element={<ProfilePage />} />
           <Route path="/settings" element={<SettingsPage />} />
-<<<<<<< HEAD
-          <Route path="/contact" element={<ContactPage />} />
-=======
           <Route path="/contact" element={<Contact />} />
->>>>>>> 67860311
         </Routes>
       </BrowserRouter>
       <link
